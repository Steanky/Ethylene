package com.github.steanky.ethylene.codec.toml;

import com.electronwill.nightconfig.core.Config;
import com.electronwill.nightconfig.core.UnmodifiableConfig;
import com.electronwill.nightconfig.core.io.ParsingException;
import com.electronwill.nightconfig.core.io.WritingException;
import com.electronwill.nightconfig.toml.TomlFormat;
import com.electronwill.nightconfig.toml.TomlParser;
import com.electronwill.nightconfig.toml.TomlWriter;
import com.github.steanky.ethylene.core.ConfigElement;
import com.github.steanky.ethylene.core.codec.AbstractConfigCodec;
import com.github.steanky.ethylene.core.collection.Entry;
import com.github.steanky.ethylene.core.graph.GraphTransformer;
import org.jetbrains.annotations.NotNull;
import org.jetbrains.annotations.Nullable;
import org.jetbrains.annotations.Unmodifiable;

import java.io.IOException;
import java.io.InputStream;
import java.io.OutputStream;
import java.util.Date;
<<<<<<< HEAD
import java.util.Iterator;
import java.util.LinkedHashMap;
=======
import java.util.LinkedHashMap;
import java.util.List;
>>>>>>> 17a00833
import java.util.Objects;

/**
 * Provides support for the TOML format. This class overrides {@link AbstractConfigCodec#serializeElement(ConfigElement)} and
 * {@link AbstractConfigCodec#deserializeObject(Object)} in order to provide proper support for dates.
 */
public class TomlCodec extends AbstractConfigCodec {
    private static final List<String> EXTENSIONS = List.of("toml");

    private final TomlParser parser;
    private final TomlWriter writer;

    /**
     * Creates a new TomlCodec with default values.
     */
    public TomlCodec() {
        this.parser = new TomlParser();
        this.writer = new TomlWriter();
    }

    /**
     * Creates a new TomlCodec using the given {@link TomlParser} and {@link TomlWriter}.
     * @param parser the TomlParser to use to read TOML
     * @param writer the TomlWriter used to write TOML
     */
    public TomlCodec(@NotNull TomlParser parser, @NotNull TomlWriter writer) {
        this.parser = Objects.requireNonNull(parser);
        this.writer = Objects.requireNonNull(writer);
    }

    @Override
    protected @NotNull Object readObject(@NotNull InputStream input) throws IOException {
        try {
            return parser.parse(input);
        }
        catch (ParsingException e) {
            throw new IOException(e);
        }
    }

    @Override
    protected void writeObject(@NotNull Object object, @NotNull OutputStream output) throws IOException {
        try {
            writer.write((UnmodifiableConfig) object, output);
        }
        catch (WritingException e) {
            throw new IOException(e);
        }
    }

    @Override
    protected @Nullable Object serializeElement(@NotNull ConfigElement element) {
        if(element instanceof ConfigDate configDate) {
            return configDate.getDate();
        }

        return super.serializeElement(element);
    }

    @Override
    protected @NotNull ConfigElement deserializeObject(@Nullable Object object) {
        if(object instanceof Date date) {
            return new ConfigDate(date);
        }

        return super.deserializeObject(object);
    }

    @Override
<<<<<<< HEAD
    protected @NotNull GraphTransformer.Output<Object, String> makeEncodeMap(int size) {
        Config config = TomlFormat.newConfig(() -> new LinkedHashMap<>(size));
        return new GraphTransformer.Output<>(config, config::add);
=======
    protected @NotNull <TOut> Output<TOut> makeEncodeMap() {
        Config config = TomlFormat.newConfig(LinkedHashMap::new);
        return new Output<>(config, config::add);
>>>>>>> 17a00833
    }

    @Override
    protected boolean isContainer(@Nullable Object input) {
        return super.isContainer(input) || input instanceof UnmodifiableConfig;
    }

    @Override
    protected @NotNull GraphTransformer.Node<Object, ConfigElement, String> makeDecodeNode(@NotNull Object target) {
        if(target instanceof UnmodifiableConfig config) {
            return new GraphTransformer.Node<>(target, () -> new Iterator<>() {
                private final Iterator<? extends UnmodifiableConfig.Entry> backing = config.entrySet().iterator();

                @Override
                public boolean hasNext() {
                    return backing.hasNext();
                }

                @Override
                public Entry<String, Object> next() {
                    UnmodifiableConfig.Entry next = backing.next();
                    return Entry.of(next.getKey(), next.getValue());
                }
            }, makeDecodeMap(config.size()));
        }

        return super.makeDecodeNode(target);
    }

    @Override
    public @Unmodifiable @NotNull List<String> getPreferredExtensions() {
        return EXTENSIONS;
    }
}<|MERGE_RESOLUTION|>--- conflicted
+++ resolved
@@ -13,19 +13,13 @@
 import com.github.steanky.ethylene.core.graph.GraphTransformer;
 import org.jetbrains.annotations.NotNull;
 import org.jetbrains.annotations.Nullable;
-import org.jetbrains.annotations.Unmodifiable;
 
 import java.io.IOException;
 import java.io.InputStream;
 import java.io.OutputStream;
 import java.util.Date;
-<<<<<<< HEAD
 import java.util.Iterator;
 import java.util.LinkedHashMap;
-=======
-import java.util.LinkedHashMap;
-import java.util.List;
->>>>>>> 17a00833
 import java.util.Objects;
 
 /**
@@ -95,15 +89,9 @@
     }
 
     @Override
-<<<<<<< HEAD
     protected @NotNull GraphTransformer.Output<Object, String> makeEncodeMap(int size) {
         Config config = TomlFormat.newConfig(() -> new LinkedHashMap<>(size));
         return new GraphTransformer.Output<>(config, config::add);
-=======
-    protected @NotNull <TOut> Output<TOut> makeEncodeMap() {
-        Config config = TomlFormat.newConfig(LinkedHashMap::new);
-        return new Output<>(config, config::add);
->>>>>>> 17a00833
     }
 
     @Override
