package com.github.steanky.ethylene.core.processor;

import com.github.steanky.ethylene.core.ConfigElement;
import com.github.steanky.ethylene.core.ConfigPrimitive;
import com.github.steanky.ethylene.core.collection.*;
import org.jetbrains.annotations.NotNull;

import java.util.*;
import java.util.function.Function;
import java.util.function.IntFunction;
import java.util.function.Supplier;

/**
 * Processes some configuration data. Fundamentally, implementations of this interface act as simple bidirectional
 * mapping functions between {@link ConfigElement} instances and arbitrary data.
 *
 * @param <TData> the type of data to convert to and from
 */
public interface ConfigProcessor<TData> {
    /**
     * Built-in ConfigProcessor implementation for ConfigNodes.
     */
    ConfigProcessor<ConfigNode> CONFIG_NODE = new ConfigProcessor<>() {
        @Override
        public ConfigNode dataFromElement(@NotNull ConfigElement element) throws ConfigProcessException {
            if (!element.isNode()) {
                throw new ConfigProcessException("Element must be a node");
            }

            return element.asNode();
        }

        @Override
        public @NotNull ConfigElement elementFromData(ConfigNode node) {
            return node;
        }
    };

    /**
     * Built-in ConfigProcessor implementation for ConfigLists.
     */
    ConfigProcessor<ConfigList> CONFIG_LIST = new ConfigProcessor<>() {
        @Override
        public ConfigList dataFromElement(@NotNull ConfigElement element) throws ConfigProcessException {
            if (!element.isList()) {
                throw new ConfigProcessException("Element must be a list");
            }

            return element.asList();
        }

        @Override
        public @NotNull ConfigElement elementFromData(ConfigList list) {
            return list;
        }
    };

    /**
     * Built-in ConfigProcessor implementation for ConfigContainers.
     */
    ConfigProcessor<ConfigContainer> CONFIG_CONTAINER = new ConfigProcessor<>() {
        @Override
        public ConfigContainer dataFromElement(@NotNull ConfigElement element) throws ConfigProcessException {
            if (!element.isContainer()) {
                throw new ConfigProcessException("Element must be a container");
            }

            return element.asContainer();
        }

        @Override
        public @NotNull ConfigElement elementFromData(ConfigContainer container) {
            return container;
        }
    };

    /**
     * Built-in ConfigProcessor implementation for strings.
     */
    ConfigProcessor<String> STRING = new ConfigProcessor<>() {
        @Override
        public String dataFromElement(@NotNull ConfigElement element) throws ConfigProcessException {
            if (!element.isString()) {
                throw new ConfigProcessException("Element must be a string");
            }

            return element.asString();
        }

        @Override
        public @NotNull ConfigElement elementFromData(String s) {
            return new ConfigPrimitive(s);
        }
    };

    /**
     * Built-in ConfigProcessor implementation for numbers.
     */
    ConfigProcessor<Number> NUMBER = new NumberConfigProcessor<>(Function.identity());

    /**
     * Built-in ConfigProcessor implementation for longs.
     */
    ConfigProcessor<Long> LONG = new NumberConfigProcessor<>(Number::longValue);

    /**
     * Built-in ConfigProcessor implementation for doubles.
     */
    ConfigProcessor<Double> DOUBLE = new NumberConfigProcessor<>(Number::doubleValue);

    /**
     * Built-in ConfigProcessor implementation for integers.
     */
    ConfigProcessor<Integer> INTEGER = new NumberConfigProcessor<>(Number::intValue);

    /**
     * Built-in ConfigProcessor implementation for floats.
     */
    ConfigProcessor<Float> FLOAT = new NumberConfigProcessor<>(Number::floatValue);

    /**
     * Built-in ConfigProcessor implementation for shorts.
     */
    ConfigProcessor<Short> SHORT = new NumberConfigProcessor<>(Number::shortValue);

    /**
     * Built-in ConfigProcessor implementation for bytes.
     */
    ConfigProcessor<Byte> BYTE = new NumberConfigProcessor<>(Number::byteValue);

    /**
     * Built-in ConfigProcessor implementation for booleans.
     */
    ConfigProcessor<Boolean> BOOLEAN = new ConfigProcessor<>() {
        @Override
        public Boolean dataFromElement(@NotNull ConfigElement element) throws ConfigProcessException {
            if (!element.isBoolean()) {
                throw new ConfigProcessException("Element is not a boolean");
            }

            return element.asBoolean();
        }

        @Override
        public @NotNull ConfigElement elementFromData(Boolean b) {
            return new ConfigPrimitive(b);
        }
    };

    /**
     * Creates a new ConfigProcessor capable of converting enum constants from the specified enum class. The returned
     * processor will use case-sensitive conversions (the string "ENUM_CONSTANT" is not treated the same as
     * "enum_constant").
     *
     * @param enumClass the class from which to extract enum constants
     * @param <TEnum>   the type of enum to convert
     * @return a ConfigProcessor which can convert enum constants
     */
    static <TEnum extends Enum<?>> @NotNull ConfigProcessor<TEnum> enumProcessor(
            @NotNull Class<? extends TEnum> enumClass) {
        return new EnumConfigProcessor<>(enumClass);
    }

    /**
     * Creates a new ConfigProcessor capable of converting enum constants from the specified enum class, with the
     * provided case sensitivity when converting strings to enum instances.
     *
     * @param enumClass     the class from which to extract enum constants
     * @param caseSensitive whether string comparisons are case-sensitive
     * @param <TEnum>       the type of enum to convert
     * @return a ConfigProcessor which can convert enum constants
     */
    static <TEnum extends Enum<?>> @NotNull ConfigProcessor<TEnum> enumProcessor(
            @NotNull Class<? extends TEnum> enumClass, boolean caseSensitive) {
        return new EnumConfigProcessor<>(enumClass, caseSensitive);
    }

    /**
     * Produces a minimal ConfigProcessor whose {@link ConfigProcessor#elementFromData(Object)} method always returns a
     * new empty {@link ConfigNode} implementation, and whose {@link ConfigProcessor#dataFromElement(ConfigElement)}
     * function calls the provided supplier to obtain data objects.
     *
     * @param returnSupplier the supplier of data objects used
     * @param <TReturn>      the type of value to process
     * @return a minimal ConfigProcessor implementation
     */
    static <TReturn> @NotNull ConfigProcessor<TReturn> emptyProcessor(
            @NotNull Supplier<? extends TReturn> returnSupplier) {
        return new ConfigProcessor<>() {
            @Override
            public TReturn dataFromElement(@NotNull ConfigElement element) {
                return returnSupplier.get();
            }

            @Override
            public @NotNull ConfigElement elementFromData(TReturn tReturn) {
                return new LinkedConfigNode(0);
            }
        };
    }

    /**
     * Creates a ConfigProcessor implementation capable of serializing and deserializing Map objects whose keys are not
     * necessarily string-valued. Elements are expected to be {@link ConfigList}s of "entries", which are single
     * {@link ConfigNode} objects containing exactly two entries, a "key" entry and a "value" entry.
     *
     * @param keyProcessor   the processor used to serialize/deserialize keys
     * @param valueProcessor the processor used to serialize/deserialize values
     * @param mapFunction    the function used to construct the desired map implementation
     * @param <TKey>         the key type
     * @param <TValue>       the value type
     * @param <TMap>         the map type
     * @return a new ConfigProcessor which can serialize/deserialize the desired kind of map
     */
    static <TKey, TValue, TMap extends Map<TKey, TValue>> @NotNull ConfigProcessor<TMap> mapProcessor(
            @NotNull ConfigProcessor<TKey> keyProcessor, @NotNull ConfigProcessor<TValue> valueProcessor,
            @NotNull IntFunction<? extends TMap> mapFunction) {
        Objects.requireNonNull(keyProcessor);
        Objects.requireNonNull(valueProcessor);
        Objects.requireNonNull(mapFunction);

        return new ConfigProcessor<>() {
            @Override
            public TMap dataFromElement(@NotNull ConfigElement element) throws ConfigProcessException {
<<<<<<< HEAD
                if (!element.isList()) {
                    throw new ConfigProcessException("Element must be a list");
                }

                ConfigList list = element.asList();
=======
                ConfigList list = CONFIG_LIST.dataFromElement(element);
>>>>>>> 507a1128
                TMap map = mapFunction.apply(list.size());
                for (ConfigElement entry : element.asList()) {
                    if (!entry.isNode()) {
                        throw new ConfigProcessException("All entries must be nodes");
                    }

                    ConfigNode entryNode = entry.asNode();
                    map.put(keyProcessor.dataFromElement(entryNode.getElementOrThrow("key")),
                            valueProcessor.dataFromElement(entryNode.getElementOrThrow("value")));
                }

                return map;
            }

            @Override
            public @NotNull ConfigElement elementFromData(TMap map) throws ConfigProcessException {
                ConfigList list = new ArrayConfigList(map.size());
                for (Map.Entry<TKey, TValue> mapEntry : map.entrySet()) {
                    ConfigNode nodeEntry = new LinkedConfigNode(2);
                    nodeEntry.put("key", keyProcessor.elementFromData(mapEntry.getKey()));
                    nodeEntry.put("value", valueProcessor.elementFromData(mapEntry.getValue()));
                    list.add(nodeEntry);
                }

                return list;
            }
        };
    }

    /**
     * Produces some data from a provided {@link ConfigElement}.
     *
     * @param element the element to process
     * @return the data object
     * @throws ConfigProcessException if the provided {@link ConfigElement} does not contain valid data
     */
    TData dataFromElement(@NotNull ConfigElement element) throws ConfigProcessException;

    /**
     * Produces a {@link ConfigElement} from the provided data object.
     *
     * @param data the data object
     * @return a {@link ConfigElement} representing the given data
     * @throws ConfigProcessException if the data is invalid
     */
    @NotNull ConfigElement elementFromData(TData data) throws ConfigProcessException;

    /**
     * Creates a new ConfigProcessor capable of converting {@link ConfigElement} instances to String-keyed Map objects,
     * and vice-versa.
     *
     * @param mapFunction the function used to instantiate new maps
     * @param <M>         the type of map
     * @return a new ConfigProcessor capable of converting {@link ConfigElement} instances to String-keyed Map objects
     */
    default <M extends Map<String, TData>> @NotNull ConfigProcessor<M> mapProcessor(
            @NotNull IntFunction<M> mapFunction) {
        Objects.requireNonNull(mapFunction, "mapFunction");

        return new ConfigProcessor<>() {
            @Override
            public M dataFromElement(@NotNull ConfigElement element) throws ConfigProcessException {
<<<<<<< HEAD
                if (!element.isNode()) {
                    throw new ConfigProcessException("Element must be a ConfigNode");
                }

                ConfigNode node = element.asNode();
=======
                ConfigNode node = CONFIG_NODE.dataFromElement(element);
>>>>>>> 507a1128
                M map = mapFunction.apply(node.size());
                for (ConfigEntry entry : node.entryCollection()) {
                    map.put(entry.getKey(), ConfigProcessor.this.dataFromElement(entry.getValue()));
                }

                return map;
            }

            @Override
            public @NotNull ConfigElement elementFromData(M m) throws ConfigProcessException {
                ConfigNode node = new LinkedConfigNode(m.size());
                for (Map.Entry<String, TData> entry : m.entrySet()) {
                    node.put(entry.getKey(), ConfigProcessor.this.elementFromData(entry.getValue()));
                }

                return node;
            }
        };
    }

    /**
     * Convenience method that calls {@link ConfigProcessor#mapProcessor(IntFunction)} with {@code HashMap::new}.
     *
     * @return a new ConfigProcessor capable of converting {@link ConfigElement} instances to a Map
     */
    default @NotNull ConfigProcessor<Map<String, TData>> mapProcessor() {
        return mapProcessor(HashMap::new);
    }

    /**
     * Creates a new ConfigProcessor capable of processing some type of collection which holds elements whose type is
     * assignable to the type of data this ConfigProcessor converts.
     *
     * @param collectionSupplier the function which will produce new collections
     * @param <TCollection>      the type of collection to create
     * @return a new ConfigProcessor which can process collections of elements
     */
    default <TCollection extends Collection<TData>> @NotNull ConfigProcessor<TCollection> collectionProcessor(
            @NotNull IntFunction<? extends TCollection> collectionSupplier) {
        Objects.requireNonNull(collectionSupplier);

        return new ConfigProcessor<>() {
            @Override
            public TCollection dataFromElement(@NotNull ConfigElement element) throws ConfigProcessException {
<<<<<<< HEAD
                if (!element.isList()) {
                    throw new ConfigProcessException("Element must be a list");
                }

                ConfigList list = element.asList();
=======
                ConfigList list = CONFIG_LIST.dataFromElement(element);
>>>>>>> 507a1128
                TCollection container = collectionSupplier.apply(list.size());
                for (ConfigElement sample : list) {
                    container.add(ConfigProcessor.this.dataFromElement(sample));
                }

                return container;
            }

            @Override
            public @NotNull ConfigElement elementFromData(TCollection container) throws ConfigProcessException {
                ConfigList list = new ArrayConfigList(container.size());
                for (TData data : container) {
                    list.add(ConfigProcessor.this.elementFromData(data));
                }

                return list;
            }
        };
    }

    /**
     * Convenience overload for {@link ConfigProcessor#collectionProcessor(IntFunction)} which uses
     * {@code ArrayList::new} for its IntFunction.
     *
     * @return a list ConfigProcessor
     */
    default @NotNull ConfigProcessor<List<TData>> listProcessor() {
        return collectionProcessor(ArrayList::new);
    }

    /**
     * Convenience overload for {@link ConfigProcessor#collectionProcessor(IntFunction)} which uses
     * {@code ArrayList::new} for its IntFunction.
     *
     * @return a collection ConfigProcessor
     */
    default @NotNull ConfigProcessor<Collection<TData>> collectionProcessor() {
        return collectionProcessor(ArrayList::new);
    }

    /**
     * Convenience overload for {@link ConfigProcessor#collectionProcessor(IntFunction)} which uses {@code HashSet::new}
     * for its IntFunction.
     *
     * @return a set ConfigProcessor
     */
    default @NotNull ConfigProcessor<Set<TData>> setProcessor() {
        return collectionProcessor(HashSet::new);
    }

    /**
     * Creates a new ConfigProcessor capable of processing arrays whose component type is the same as this
     * ConfigProcessor's data type. Works similarly to {@link ConfigProcessor#collectionProcessor(IntFunction)}, but for
     * arrays.
     *
     * @return a new array-based ConfigProcessor
     */
    default @NotNull ConfigProcessor<TData[]> arrayProcessor() {
        return new ConfigProcessor<>() {
            @SuppressWarnings("unchecked")
            @Override
            public TData[] dataFromElement(@NotNull ConfigElement element) throws ConfigProcessException {
<<<<<<< HEAD
                if (!element.isList()) {
                    throw new ConfigProcessException("Element must be a list");
                }

                ConfigList list = element.asList();
=======
                ConfigList list = CONFIG_LIST.dataFromElement(element);
>>>>>>> 507a1128
                TData[] data = (TData[]) new Object[list.size()];
                int i = 0;
                for (ConfigElement sample : list) {
                    data[i++] = ConfigProcessor.this.dataFromElement(sample);
                }

                return data;
            }

            @Override
            public @NotNull ConfigElement elementFromData(TData[] data) throws ConfigProcessException {
                ConfigList list = new ArrayConfigList(data.length);
                for (TData sample : data) {
                    list.add(ConfigProcessor.this.elementFromData(sample));
                }

                return list;
            }
        };
    }

    /**
     * Creates a new ConfigProcessor capable of processing optional data. If this ConfigProcessor's {@code
     * dataFromElement} method returns null, the returned processor's optional will be empty, else it will contain the
     * value returned from {@code dataFromElement}. Likewise, when calling {@code elementFromData} with the given
     * optional, if empty, a null-holding {@link ConfigPrimitive} instance will be returned, otherwise, the element
     * will contain the result of calling {@code elementFromData}.
     * @return a ConfigProcessor capable of processing optional data
     */
    default @NotNull ConfigProcessor<Optional<TData>> optionalProcessor() {
        return new ConfigProcessor<>() {
            @Override
            public Optional<TData> dataFromElement(@NotNull ConfigElement element) throws ConfigProcessException {
                return Optional.ofNullable(ConfigProcessor.this.dataFromElement(element));
            }

            @Override
            public @NotNull ConfigElement elementFromData(Optional<TData> data) throws ConfigProcessException {
                if (data.isPresent()) {
                    return ConfigProcessor.this.elementFromData(data.get());
                }

                return ConfigPrimitive.nil();
            }
        };
    }
}<|MERGE_RESOLUTION|>--- conflicted
+++ resolved
@@ -222,15 +222,7 @@
         return new ConfigProcessor<>() {
             @Override
             public TMap dataFromElement(@NotNull ConfigElement element) throws ConfigProcessException {
-<<<<<<< HEAD
-                if (!element.isList()) {
-                    throw new ConfigProcessException("Element must be a list");
-                }
-
-                ConfigList list = element.asList();
-=======
                 ConfigList list = CONFIG_LIST.dataFromElement(element);
->>>>>>> 507a1128
                 TMap map = mapFunction.apply(list.size());
                 for (ConfigElement entry : element.asList()) {
                     if (!entry.isNode()) {
@@ -293,15 +285,7 @@
         return new ConfigProcessor<>() {
             @Override
             public M dataFromElement(@NotNull ConfigElement element) throws ConfigProcessException {
-<<<<<<< HEAD
-                if (!element.isNode()) {
-                    throw new ConfigProcessException("Element must be a ConfigNode");
-                }
-
-                ConfigNode node = element.asNode();
-=======
                 ConfigNode node = CONFIG_NODE.dataFromElement(element);
->>>>>>> 507a1128
                 M map = mapFunction.apply(node.size());
                 for (ConfigEntry entry : node.entryCollection()) {
                     map.put(entry.getKey(), ConfigProcessor.this.dataFromElement(entry.getValue()));
@@ -346,15 +330,7 @@
         return new ConfigProcessor<>() {
             @Override
             public TCollection dataFromElement(@NotNull ConfigElement element) throws ConfigProcessException {
-<<<<<<< HEAD
-                if (!element.isList()) {
-                    throw new ConfigProcessException("Element must be a list");
-                }
-
-                ConfigList list = element.asList();
-=======
                 ConfigList list = CONFIG_LIST.dataFromElement(element);
->>>>>>> 507a1128
                 TCollection container = collectionSupplier.apply(list.size());
                 for (ConfigElement sample : list) {
                     container.add(ConfigProcessor.this.dataFromElement(sample));
@@ -417,15 +393,7 @@
             @SuppressWarnings("unchecked")
             @Override
             public TData[] dataFromElement(@NotNull ConfigElement element) throws ConfigProcessException {
-<<<<<<< HEAD
-                if (!element.isList()) {
-                    throw new ConfigProcessException("Element must be a list");
-                }
-
-                ConfigList list = element.asList();
-=======
                 ConfigList list = CONFIG_LIST.dataFromElement(element);
->>>>>>> 507a1128
                 TData[] data = (TData[]) new Object[list.size()];
                 int i = 0;
                 for (ConfigElement sample : list) {
