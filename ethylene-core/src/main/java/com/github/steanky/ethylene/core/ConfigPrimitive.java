package com.github.steanky.ethylene.core;

import org.jetbrains.annotations.NotNull;
import org.jetbrains.annotations.Nullable;

import java.util.Objects;

/**
 * This class represents a "primitive" type. A type is considered "primitive" if and only if it subclasses
 * {@link String}, {@link Number}, {@link Boolean}, {@link Character}, or is a null value. Therefore, all Java
 * primitives as well as String are compatible.
 */
public final class ConfigPrimitive implements ConfigElement {
    private Object object;

    /**
     * Creates a new ConfigPrimitive instance wrapping the provided {@link Object}. The object may only subclass one of
     * a number of restricted types; otherwise, an {@link IllegalArgumentException} will be thrown.
     *
     * @param object the object to wrap
     * @throws IllegalArgumentException if the provided object is a type other than a String, Number, Boolean, or
     *                                  Character and is not null
     */
    public ConfigPrimitive(@Nullable Object object) {
        this.object = validateType(object);
    }

    private static Object validateType(Object object) {
        if (!(object == null || object instanceof String || object instanceof Number || object instanceof Boolean ||
                object instanceof Character)) {
            throw new IllegalArgumentException("Object " + object + " not a valid type for ConfigPrimitive");
        }

        return object;
    }

    private static <TReturn> TReturn convert(Object object, Class<TReturn> classType) {
        if (classType.isInstance(object)) {
            return classType.cast(object);
        }

        throw new IllegalStateException("Element may not be converted to " + classType.getSimpleName());
    }

    @Override
    public boolean isString() {
        return object instanceof String || object instanceof Character;
    }

    @Override
    public @NotNull String asString() {
        if (object instanceof Character character) {
            //don't distinguish between char and string
            return character.toString();
        }

        return convert(object, String.class);
    }

    @Override
    public boolean isNumber() {
        return object instanceof Number;
    }

    @Override
    public @NotNull Number asNumber() {
        return convert(object, Number.class);
    }

    @Override
    public boolean isBoolean() {
        return object instanceof Boolean;
    }

    @Override
    public boolean asBoolean() {
        return convert(object, Boolean.class);
    }

    @Override
    public boolean isNull() {
        return object == null;
    }

    @Override
    public boolean isScalar() {
        return true;
    }

    @Override
    public Object asScalar() {
        return object;
    }

    /**
     * Sets the object wrapped by this ConfigPrimitive.
     *
     * @param object the new object
     * @throws IllegalArgumentException if the provided object is not a valid type
     */
    public void setObject(@Nullable Object object) {
        this.object = validateType(object);
    }

    @Override
    public int hashCode() {
        return Objects.hashCode(object);
    }

    @Override
    public boolean equals(Object obj) {
        if (this == obj) {
            return true;
        }

        if (obj == null) {
            return false;
        }

        if (obj instanceof ConfigPrimitive primitive) {
            return Objects.equals(object, primitive.object);
        }

        return false;
    }

<<<<<<< HEAD
    @Override
    public String toString() {
        return Objects.toString(object);
    }

    @Override
    public @NotNull ElementType type() {
        return ElementType.SCALAR;
=======
    /**
     * Equivalent to {@code new ConfigPrimitive(null)}.
     * @return a new ConfigPrimitive containing null
     */
    public static @NotNull ConfigPrimitive nil() {
        return new ConfigPrimitive(null);
>>>>>>> 507a1128
    }
}<|MERGE_RESOLUTION|>--- conflicted
+++ resolved
@@ -124,7 +124,14 @@
         return false;
     }
 
-<<<<<<< HEAD
+    /**
+     * Equivalent to {@code new ConfigPrimitive(null)}.
+     * @return a new ConfigPrimitive containing null
+     */
+    public static @NotNull ConfigPrimitive nil() {
+        return new ConfigPrimitive(null);
+    }
+
     @Override
     public String toString() {
         return Objects.toString(object);
@@ -133,13 +140,5 @@
     @Override
     public @NotNull ElementType type() {
         return ElementType.SCALAR;
-=======
-    /**
-     * Equivalent to {@code new ConfigPrimitive(null)}.
-     * @return a new ConfigPrimitive containing null
-     */
-    public static @NotNull ConfigPrimitive nil() {
-        return new ConfigPrimitive(null);
->>>>>>> 507a1128
     }
 }