package com.github.steanky.ethylene.core.processor;

import com.github.steanky.ethylene.core.ConfigElement;
import com.github.steanky.ethylene.core.ConfigPrimitive;
import org.jetbrains.annotations.NotNull;

import java.lang.ref.Reference;
import java.lang.ref.WeakReference;
import java.util.HashMap;
import java.util.Locale;
import java.util.Map;
import java.util.function.Function;

/**
 * General ConfigProcessor implementation for serializing and deserializing enums.
 *
 * @param <TEnum> the type of enum to serialize/deserialize
 */
class EnumConfigProcessor<TEnum extends Enum<?>> implements ConfigProcessor<TEnum> {
    private Reference<Class<? extends TEnum>> enumClassReference;
    private final String className;
    private final boolean caseSensitive;

    private Function<String, TEnum> lookupFunction;

    /**
     * Creates a new EnumConfigProcessor, which will be able to process instances of the provided enum class. The
<<<<<<< HEAD
     * processor will be case-sensitive.
     *
=======
     * processor will be case-sensitive. No strong reference to the provided class will be retained.
>>>>>>> ab18637e
     * @param enumClass the enum class used to provide a list of enum constants
     */
    EnumConfigProcessor(@NotNull Class<? extends TEnum> enumClass) {
        this(enumClass, true);
    }

    /**
     * Creates a new EnumConfigProcessor, which will be able to process instances of the provided enum class, and with
<<<<<<< HEAD
     * the provided case sensitivity handling.
     *
     * @param enumClass     the enum class used to provide a list of enum constants
=======
     * the provided case sensitivity handling. No strong reference to the provided class will be retained.
     * @param enumClass the enum class used to provide a list of enum constants
>>>>>>> ab18637e
     * @param caseSensitive whether this processor should be case-sensitive
     */
    EnumConfigProcessor(@NotNull Class<? extends TEnum> enumClass, boolean caseSensitive) {
        this.enumClassReference = new WeakReference<>(enumClass);
        this.className = enumClass.getName();
        this.caseSensitive = caseSensitive;
    }

    @Override
    public TEnum dataFromElement(@NotNull ConfigElement element) throws ConfigProcessException {
        if (!element.isString()) {
            throw new ConfigProcessException("Element must be a string");
        }

        String elementString = element.asString();
        TEnum result = lookup(elementString);
<<<<<<< HEAD
        if (result == null) {
            throw new ConfigProcessException(
                    "No enum constant named '" + elementString + "' in " + enumClass.getTypeName());
=======
        if(result == null) {
            Class<? extends TEnum> enumClass = getEnumClass();
            throw new ConfigProcessException("No enum constant named '" + elementString + "' in " + enumClass
                    .getTypeName());
>>>>>>> ab18637e
        }

        return result;
    }

    @Override
    public @NotNull ConfigElement elementFromData(TEnum data) throws ConfigProcessException {
        if (data == null) {
            throw new ConfigProcessException("Cannot convert null enum constant to a ConfigElement");
        }

        return new ConfigPrimitive(data.toString());
    }

    private TEnum lookup(String name) {
<<<<<<< HEAD
        if (lookupFunction == null) {
=======
        if(lookupFunction == null) {
            Class<? extends TEnum> enumClass = getEnumClass();
>>>>>>> ab18637e
            TEnum[] constants = enumClass.getEnumConstants();

            //for tiny enums, we can save a bit of memory by not using a hashmap
            if (constants.length > 10) {
                Map<String, TEnum> lookupMap = new HashMap<>(constants.length);
                for (TEnum constant : constants) {
                    lookupMap.put(caseSensitive ? constant.name() : constant.name().toLowerCase(Locale.ROOT), constant);
                }

                lookupFunction = caseSensitive ? lookupMap::get : s -> lookupMap.get(s.toLowerCase(Locale.ROOT));
            } else {
                lookupFunction = constantName -> {
                    for (TEnum constant : constants) {
                        if (caseSensitive ? constant.name().equals(constantName) :
                                constant.name().toLowerCase(Locale.ROOT)
                                        .equals(constantName.toLowerCase(Locale.ROOT))) {
                            return constant;
                        }
                    }

                    return null;
                };
            }
        }

        return lookupFunction.apply(name);
    }

    @SuppressWarnings("unchecked")
    private Class<? extends TEnum> getEnumClass() {
        Class<? extends TEnum> cls = enumClassReference.get();
        if (cls == null) {
            try {
                cls = (Class<? extends TEnum>) Class.forName(className);
                enumClassReference = new WeakReference<>(cls);
            } catch (ClassNotFoundException e) {
                throw new RuntimeException(e);
            }
        }

        return cls;
    }
}<|MERGE_RESOLUTION|>--- conflicted
+++ resolved
@@ -25,12 +25,8 @@
 
     /**
      * Creates a new EnumConfigProcessor, which will be able to process instances of the provided enum class. The
-<<<<<<< HEAD
-     * processor will be case-sensitive.
+     * processor will be case-sensitive. No strong reference to the provided class will be retained.
      *
-=======
-     * processor will be case-sensitive. No strong reference to the provided class will be retained.
->>>>>>> ab18637e
      * @param enumClass the enum class used to provide a list of enum constants
      */
     EnumConfigProcessor(@NotNull Class<? extends TEnum> enumClass) {
@@ -39,14 +35,11 @@
 
     /**
      * Creates a new EnumConfigProcessor, which will be able to process instances of the provided enum class, and with
-<<<<<<< HEAD
      * the provided case sensitivity handling.
      *
      * @param enumClass     the enum class used to provide a list of enum constants
-=======
      * the provided case sensitivity handling. No strong reference to the provided class will be retained.
      * @param enumClass the enum class used to provide a list of enum constants
->>>>>>> ab18637e
      * @param caseSensitive whether this processor should be case-sensitive
      */
     EnumConfigProcessor(@NotNull Class<? extends TEnum> enumClass, boolean caseSensitive) {
@@ -63,16 +56,10 @@
 
         String elementString = element.asString();
         TEnum result = lookup(elementString);
-<<<<<<< HEAD
-        if (result == null) {
-            throw new ConfigProcessException(
-                    "No enum constant named '" + elementString + "' in " + enumClass.getTypeName());
-=======
         if(result == null) {
             Class<? extends TEnum> enumClass = getEnumClass();
             throw new ConfigProcessException("No enum constant named '" + elementString + "' in " + enumClass
                     .getTypeName());
->>>>>>> ab18637e
         }
 
         return result;
@@ -88,12 +75,8 @@
     }
 
     private TEnum lookup(String name) {
-<<<<<<< HEAD
         if (lookupFunction == null) {
-=======
-        if(lookupFunction == null) {
             Class<? extends TEnum> enumClass = getEnumClass();
->>>>>>> ab18637e
             TEnum[] constants = enumClass.getEnumConstants();
 
             //for tiny enums, we can save a bit of memory by not using a hashmap
